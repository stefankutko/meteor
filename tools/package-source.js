--- conflicted
+++ resolved
@@ -212,11 +212,7 @@
 
   // Path that will be prepended to the URLs of all resources emitted
   // by this package (assuming they don't end up getting
-<<<<<<< HEAD
-  // concatenated). For non-client targets, the only effect this will
-=======
   // concatenated). For non-web targets, the only effect this will
->>>>>>> 59e5b031
   // have is to change the actual on-disk paths of the files in the
   // bundle, for those that care to open up the bundle and look (but
   // it's still nice to get it right).
@@ -315,11 +311,7 @@
   // this option transparent to the user in package.js.
   self.noVersionFile = false;
 
-<<<<<<< HEAD
-  // The list of archs that we can build for. Doesn't include 'client' because
-=======
   // The list of where that we can target. Doesn't include 'client' because
->>>>>>> 59e5b031
   // it is expanded into 'client.*'.
   self.allWheres = ['server', 'client.browser', 'client.cordova'];
 };
@@ -836,11 +828,7 @@
             buildmessage.error(
               "Invalid 'where' argument: '" + inputWhere + "'",
               // skip toWhereArray in addition to the actual API function
-<<<<<<< HEAD
-              {useMyCaller: 1});
-=======
               {useMyCaller: 2});
->>>>>>> 59e5b031
           }
         });
         return where;
@@ -851,15 +839,9 @@
         // used. Can also take literal package objects, if you have
         // anonymous packages you want to use (eg, app packages)
         //
-<<<<<<< HEAD
-        // @param where 'client', 'client.browser', 'client.cordova', 'server',
-        // or an array of those.
-        // The default is ['client', 'server'].
-=======
         // @param where 'web', 'web.browser', 'web.cordova', 'server',
         // or an array of those.
         // The default is ['web', 'server'].
->>>>>>> 59e5b031
         //
         // options can include:
         //
@@ -983,15 +965,9 @@
         // Export symbols from this package.
         //
         // @param symbols String (eg "Foo") or array of String
-<<<<<<< HEAD
-        // @param where 'client', 'server', 'client.browser', 'client.cordova'
-        // or an array of those.
-        // The default is ['client', 'server'].
-=======
         // @param where 'web', 'server', 'web.browser', 'web.cordova'
         // or an array of those.
         // The default is ['web', 'server'].
->>>>>>> 59e5b031
         // @param options 'testOnly', boolean.
         export: function (symbols, where, options) {
           // Support `api.export("FooTest", {testOnly: true})` without
@@ -1105,16 +1081,10 @@
       files.rm_recursive(path.join(self.sourceRoot, '.npm', f));
     });
 
-<<<<<<< HEAD
-    // Create source architectures, one for the server and one for each client.
-    _.each(self.allWheres, function (where) {
-      var arch = (where === 'server') ? 'os' : where;
-=======
     // Create source architectures, one for the server and one for each web
     // arch.
     _.each(self.allWheres, function (where) {
       var arch = mapWhereToArch(where);
->>>>>>> 59e5b031
 
       // Everything depends on the package 'meteor', which sets up
       // the basic environment) (except 'meteor' itself, and js-analyze
@@ -1198,14 +1168,9 @@
       // Determine used packages
       var project = require('./project.js').project;
       var names = project.getConstraints();
-<<<<<<< HEAD
-      var arch = where === "server" ? "os" : where;
-      // XXX what about /client.browser/* etc
-=======
       var arch = mapWhereToArch(where);
       // XXX what about /client.browser/* etc, these directories could also
       // be for specific client targets.
->>>>>>> 59e5b031
 
       // Create unibuild
       var sourceArch = new SourceArch(self, {
@@ -1324,11 +1289,7 @@
 
           // Special case: on the client, JavaScript files in a
           // `client/compatibility` directory don't get wrapped in a closure.
-<<<<<<< HEAD
-          if (archinfo.matches(arch, "client") && relPath.match(/\.js$/)) {
-=======
           if (archinfo.matches(arch, "web") && relPath.match(/\.js$/)) {
->>>>>>> 59e5b031
             var clientCompatSubstr =
                   path.sep + 'client' + path.sep + 'compatibility' + path.sep;
             if ((path.sep + relPath).indexOf(clientCompatSubstr) !== -1)
@@ -1338,11 +1299,7 @@
         });
 
         // Now look for assets for this unibuild.
-<<<<<<< HEAD
-        var assetDir = archinfo.matches(arch, "client") ? "public" : "private";
-=======
         var assetDir = archinfo.matches(arch, "web") ? "public" : "private";
->>>>>>> 59e5b031
         var assetDirs = readAndWatchDirectory('', {
           include: [new RegExp('^' + assetDir + '/$')]
         });
@@ -1477,7 +1434,7 @@
         });
     };
 
-    // Both plugins and direct dependencies are objects mapping package name to
+    // Both plugins and direct dependencies are objectsmapping package name to
     // version number. When we write them on disk, we will convert them to
     // arrays of <packageName, version> and alphabetized by packageName.
     versions["dependencies"] = alphabetize(versions["dependencies"]);
