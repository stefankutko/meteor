var fs = require("fs");
var path = require("path");

var files = require('./files.js');

var _ = require('underscore');
var unipackage = require('./unipackage.js');
var Fiber = require('fibers');

/** Internal.
 *
 * If passed, app_dir and port act as filters on the list of running mongos.
 *
 * callback is called with (err, [{pid, port, app_dir}])
 */
var find_mongo_pids = function (app_dir, port, callback) {
  // 'ps ax' should be standard across all MacOS and Linux.
  var child_process = require('child_process');
  child_process.exec('ps ax',
    function (error, stdout, stderr) {
      if (error) {
        callback({reason: error});
      } else {
        var pids = [];

        _.each(stdout.split('\n'), function (ps_line) {
          // matches mongos we start.
          var m = ps_line.match(/^\s*(\d+).+mongod .+--port (\d+) --dbpath (.+)(?:\/|\\)\.meteor(?:\/|\\)local(?:\/|\\)db(?: |$)/);
          if (m && m.length === 4) {
            var found_pid =  parseInt(m[1]);
            var found_port = parseInt(m[2]);
            var found_path = m[3];

            if ( (!port || port === found_port) &&
                 (!app_dir || app_dir === found_path)) {
              pids.push({
                pid: found_pid, port: found_port, app_dir: found_path});
            }
          }
        });

        callback(null, pids);
      }
    });
};


// See if mongo is running already. Callback takes a single argument,
// 'port', which is the port mongo is running on or null if mongo is not
// running.
exports.find_mongo_port = function (app_dir, callback) {
  find_mongo_pids(app_dir, null, function (err, pids) {
    if (err || pids.length !== 1) {
      callback(null);
      return;
    }

    var pid = pids[0].pid;
    try {
      process.kill(pid, 0); // make sure it is still alive
    } catch (e) {
      callback(null);
      return;
    }

    callback(pids[0].port);
  });
}


// Try to kill any other mongos running on our port. Calls callback
// once they are all gone. Callback takes one arg: err (falsy means all
// good).
//
// This is a big hammer for dealing with still running mongos, but
// smaller hammers have failed before and it is getting tiresome.
var find_mongo_and_kill_it_dead = function (port, callback) {
  find_mongo_pids(null, port, function (err, pids) {
    if (err) {
      callback(err);
      return;
    }

    if (pids.length) {
      // Send kill attempts and wait. First a SIGINT, then if it isn't
      // dead within 2 sec, SIGKILL. This goes through the list
      // serially, but thats OK because there really should only ever be
      // one.
      var attempts = 0;
      var dead_yet = function () {
        attempts = attempts + 1;
        var pid = pids[0].pid;
        var signal = 0;
        if (attempts === 1)
          signal = 'SIGINT';
        else if (attempts === 20 || attempts === 30)
          signal = 'SIGKILL';
        try {
          process.kill(pid, signal);
        } catch (e) {
          // it's dead. remove this pid from the list.
          pids.shift();

          // if no more in the list, we're done!
          if (!pids.length) {
            callback();
            return;
          }
        }
        if (attempts === 40) {
          // give up after 4 seconds.
          callback({
            reason: "Can't kill running mongo (pid " + pid + ")."});
          return;
        }

        // recurse
        setTimeout(dead_yet, 100);
      };
      dead_yet();

    } else {
      // nothing to kill, fire OK callback
      callback();
    }
  });
};

exports.launchMongo = function (options) {
  var handle = {stop: function (callback) { callback(); } };
  var onListen = options.onListen || function () {};
  var onExit = options.onExit || function () {};

  // If we are passed an external mongo, assume it is launched and never
  // exits. Matches code in run.js:exports.run.

  // Since it is externally managed, asking it to actually stop would be
  // impolite, so our stoppable handle is a noop
  if (process.env.MONGO_URL) {
    onListen();
    return handle;
  }

  var mongod_path = path.join(files.get_dev_bundle(),
                              'mongodb',
                              'bin',
                              'mongod');

  // store data in app_dir
  var dbPath = path.join(options.context.appDir, '.meteor', 'local', 'db');
  files.mkdir_p(dbPath, 0755);
  // add .gitignore if needed.
  files.add_to_gitignore(path.join(options.context.appDir, '.meteor'), 'local');

  find_mongo_and_kill_it_dead(options.port, function (err) {
    Fiber(function (){
      if (err) {
        // XXX this was being passed to onListen and ignored before. should do
        // something better.
        throw {reason: "Can't kill running mongo: " + err.reason};
      }

      var portFile = path.join(dbPath, 'METEOR-PORT');
      var portFileExists = false;
      var createReplSet = true;
      try {
        createReplSet = +(fs.readFileSync(portFile)) !== options.port;
        portFileExists = true;
      } catch (e) {
        if (!e || e.code !== 'ENOENT')
          throw e;
      }

      // If this is the first time we're using this DB, or we changed port since
      // the last time, then we want to destroying any existing replSet
      // configuration and create a new one. First we delete the "local" database
      // if it exists. (It's a pain and slow to change the port in an existing
      // replSet configuration. It's also a little slow to initiate a new replSet,
      // thus the attempt to not do it unless the port changes.)
      if (createReplSet) {
        // Delete the port file, so we don't mistakenly believe that the DB is
        // still configured.
        if (portFileExists)
          fs.unlinkSync(portFile);

        try {
          var dbFiles = fs.readdirSync(dbPath);
        } catch (e) {
          if (!e || e.code !== 'ENOENT')
            throw e;
        }
        _.each(dbFiles, function (dbFile) {
          if (/^local\./.test(dbFile))
            fs.unlinkSync(path.join(dbPath, dbFile));
        });

        // Load mongo-livedata so we'll be able to talk to it.
        var mongoNpmModule = unipackage.load({
          library: options.context.library,
          packages: [ 'mongo-livedata' ],
          release: options.context.releaseVersion
        })['mongo-livedata'].MongoInternals.NpmModule;
      }

      // Start mongod with a dummy replSet and wait for it to listen.
      var child_process = require('child_process');
      var replSetName = 'meteor';
      var proc = child_process.spawn(mongod_path, [
        // nb: cli-test.sh and find_mongo_pids make strong assumptions about the
        // order of the arguments! Check them before changing any arguments.
        '--bind_ip', '127.0.0.1',
        '--smallfiles',
        '--nohttpinterface',
        '--port', options.port,
        '--dbpath', dbPath,
        // Use an 8MB oplog rather than 256MB. Uses less space on disk and
        // initializes faster. (Not recommended for production!)
        '--oplogSize', '8',
        '--replSet', replSetName
      ]);

      var stderrOutput = '';
      proc.stderr.setEncoding('utf8');
      proc.stderr.on('data', function (data) {
        stderrOutput += data;
      });

      var callOnExit = function (code, signal) {
        onExit(code, signal, stderrOutput);
      };
      proc.on('exit', callOnExit);

      handle.stop = function (callback) {
        var tries = 0;
        var exited = false;
        proc.removeListener('exit', callOnExit);
        proc.kill('SIGINT');
        callback && callback(err);
      };

      proc.stdout.setEncoding('utf8');
      var listening = false;
      var replSetReady = false;
      var replSetReadyToBeInitiated = false;
      var alreadyInitiatedReplSet = false;
<<<<<<< HEAD
=======
      var alreadyCalledOnListen = false;
>>>>>>> cbde5bd4
      var maybeCallOnListen = function () {
        if (listening && replSetReady && !alreadyCalledOnListen) {
          if (createReplSet)
            fs.writeFileSync(portFile, options.port);
          alreadyCalledOnListen = true;
          onListen();
        }
      };

      var maybeInitiateReplset = function () {
        // We need to want to create a replset, be confident that the server is
        // listening, be confident that the server's replset implementation is
        // ready to be initiated, and have not already done it.
        if (!(createReplSet && listening && replSetReadyToBeInitiated
              && !alreadyInitiatedReplSet)) {
          return;
        }

        alreadyInitiatedReplSet = true;

        // Connect to it and start a replset.
        var db = new mongoNpmModule.Db(
          'meteor', new mongoNpmModule.Server('127.0.0.1', options.port),
          {safe: true});
        db.open(function(err, db) {
          if (err)
            throw err;
          db.admin().command({
            replSetInitiate: {
              _id: replSetName,
              members: [{_id : 0, host: '127.0.0.1:' + options.port}]
            }
          }, function (err, result) {
            if (err)
              throw err;
            // why this isn't in the error is unclear.
            if (result && result.documents && result.documents[0]
                && result.documents[0].errmsg) {
              throw result.document[0].errmsg;
            }
            db.close(true);
          });
        });
      };

      proc.stdout.on('data', function (data) {
        // note: don't use "else ifs" in this, because 'data' can have multiple
        // lines
        if (/config from self or any seed \(EMPTYCONFIG\)/.test(data)) {
          replSetReadyToBeInitiated = true;
          maybeInitiateReplset();
        }

        if (/ \[initandlisten\] waiting for connections on port/.test(data)) {
          listening = true;
          maybeInitiateReplset();
          maybeCallOnListen();
        }

        if (/ \[rsMgr\] replSet PRIMARY/.test(data)) {
          replSetReady = true;
          maybeCallOnListen();
        }
      });
    }).run();
  });
  return handle;
};<|MERGE_RESOLUTION|>--- conflicted
+++ resolved
@@ -243,10 +243,7 @@
       var replSetReady = false;
       var replSetReadyToBeInitiated = false;
       var alreadyInitiatedReplSet = false;
-<<<<<<< HEAD
-=======
       var alreadyCalledOnListen = false;
->>>>>>> cbde5bd4
       var maybeCallOnListen = function () {
         if (listening && replSetReady && !alreadyCalledOnListen) {
           if (createReplSet)
