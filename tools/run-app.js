--- conflicted
+++ resolved
@@ -433,11 +433,7 @@
 
     // Cache the server target because the server will not change inside
     // a single invocation of _runOnce().
-<<<<<<< HEAD
-    var cachedBundle;
-=======
     var cachedServerWatchSet;
->>>>>>> 59e5b031
     var bundleApp = function () {
       if (! self.firstRun)
         packageCache.packageCache.refresh(true); // pick up changes to packages
@@ -446,18 +442,6 @@
         outputPath: bundlePath,
         includeNodeModulesSymlink: true,
         buildOptions: self.buildOptions,
-<<<<<<< HEAD
-        hasCachedBundle: !! cachedBundle
-      });
-
-      // Overwrite the null elements in the new bundle with the elements from
-      // the cached bundle. However, we make sure to keep the serverWatchSet
-      // from the original cached bundle.
-      if (cachedBundle) {
-        bundle.serverWatchSet = cachedBundle.serverWatchSet;
-      }
-      cachedBundle = _.defaults(bundle, cachedBundle);
-=======
         hasCachedBundle: !! cachedServerWatchSet
       });
 
@@ -468,7 +452,6 @@
       } else {
         cachedServerWatchSet = bundle.serverWatchSet;
       }
->>>>>>> 59e5b031
 
       return bundle;
     };
