--- conflicted
+++ resolved
@@ -1,6 +1,5 @@
 ## v.NEXT
 
-<<<<<<< HEAD
 * Rename `{{> UI.dynamic}}` to `{{> Template.dynamic}}`, and likewise
   with `UI.contentBlock` and `UI.elseBlock`.
 
@@ -17,7 +16,7 @@
 * Fix behavior of ROOT_URL with path ending in `/`.
 
 * Fix source maps when using a ROOT_URL with a path. #2627
-=======
+
 
 ## v0.9.3.1
 
@@ -28,7 +27,6 @@
 * Fix `meteor update` on an app built from a checkout version
   of Meteor.
 
->>>>>>> a31b4485
 
 ## v0.9.3
 
