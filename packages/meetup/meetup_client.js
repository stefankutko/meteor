--- conflicted
+++ resolved
@@ -35,18 +35,10 @@
     if (_.without(scope, 'basic').length)
       height += 130;
 
-<<<<<<< HEAD
-    Oauth.showPopup(
+    OAuth.showPopup(
       loginUrl,
       _.bind(credentialRequestCompleteCallback, null, credentialToken),
       {width: 900, height: height}
     );
   });
-=======
-  OAuth.showPopup(
-    loginUrl,
-    _.bind(credentialRequestCompleteCallback, null, credentialToken),
-    {width: 900, height: height}
-  );
->>>>>>> 6329d7f2
 };