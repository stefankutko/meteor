


Spacebars.parse = function (input) {

  var tree = HTML.parseFragment(
    input,
    { getSpecialTag: TemplateTag.parseCompleteTag });

  return tree;
};

// ============================================================
// Optimizer for optimizing HTMLjs into raw HTML string when
// it doesn't contain template tags.

var optimize = function (tree) {

  var pushRawHTML = function (array, html) {
    var N = array.length;
    if (N > 0 && (array[N-1] instanceof HTML.Raw)) {
      array[N-1] = HTML.Raw(array[N-1].value + html);
    } else {
      array.push(HTML.Raw(html));
    }
  };

  var isPureChars = function (html) {
    return (html.indexOf('&') < 0 && html.indexOf('<') < 0);
  };

  var optimizeArrayParts = function (array, optimizePartsFunc, forceOptimize) {
    var result = null;
    if (forceOptimize)
      result = [];
    for (var i = 0, N = array.length; i < N; i++) {
      var part = optimizePartsFunc(array[i]);
      if (part !== null) {
        // something special found
        if (result === null) {
          // This is our first special item.  Stringify the other parts.
          result = [];
          for (var j = 0; j < i; j++)
            pushRawHTML(result, HTML.toHTML(array[j]));
        }
        result.push(part);
      } else {
        // just plain HTML found
        if (result !== null) {
          // we've already found something special, so convert this to Raw
          pushRawHTML(result, HTML.toHTML(array[i]));
        }
      }
    }
    if (result !== null) {
      // clean up unnecessary HTML.Raw wrappers around pure character data
      for (var j = 0; j < result.length; j++) {
        if ((result[j] instanceof HTML.Raw) &&
            isPureChars(result[j].value))
          // replace HTML.Raw with simple string
          result[j] = result[j].value;
      }
    }
    return result;
  };

  var doesAttributeValueHaveSpecials = function (v) {
    if (v instanceof HTML.Special)
      return true;
    if (typeof v === 'function')
      return true;

    if (v instanceof Array) {
      for (var i = 0; i < v.length; i++)
        if (doesAttributeValueHaveSpecials(v[i]))
          return true;
      return false;
    }

    return false;
  };

  var optimizeParts = function (node) {
    // If we have nothing special going on, returns `null` (so that the
    // parent can optimize).  Otherwise returns a replacement for `node`
    // with optimized parts.
    if ((node == null) || (typeof node === 'string') ||
        (node instanceof HTML.CharRef) || (node instanceof HTML.Comment) ||
        (node instanceof HTML.Raw)) {
      // not special; let parent decide how whether to optimize
      return null;
    } else if (node instanceof HTML.Tag) {

      if (node.tagName === 'TEXTAREA' || (! HTML.isKnownElement(node.tagName))) {
        // optimizing into a TEXTAREA's RCDATA would require being a little
        // more clever.  foreign elements like SVG can't be stringified for
        // innerHTML.
        return node;
      }

      var mustOptimize = false;

      if (node.attrs) {
        var attrs = node.attrs;
        for (var k in attrs) {
          if (doesAttributeValueHaveSpecials(attrs[k])) {
            mustOptimize = true;
            break;
          }
        }
      }

      var newChildren = optimizeArrayParts(node.children, optimizeParts, mustOptimize);

      if (newChildren === null)
        return null;

      var newTag = HTML.getTag(node.tagName).apply(null, newChildren);
      newTag.attrs = node.attrs;

      return newTag;

    } else if (node instanceof Array) {
      return optimizeArrayParts(node, optimizeParts);
    } else {
      return node;
    }
  };

  var optTree = optimizeParts(tree);
  if (optTree !== null)
    // tree was optimized in parts
    return optTree;

  optTree = HTML.Raw(HTML.toHTML(tree));

  if (isPureChars(optTree.value))
    return optTree.value;

  return optTree;
};

// ============================================================
// Code-generation of template tags

var builtInBlockHelpers = {
  'if': 'UI.If',
  'unless': 'UI.Unless',
  'with': 'Spacebars.With',
  'each': 'UI.Each'
};

<<<<<<< HEAD
var builtInLexicals = {
  'content': 'template.__content',
  'elseContent': 'template.__elseContent'
=======
Spacebars.isReservedName = function (name) {
  return builtInComponents.hasOwnProperty(name);
>>>>>>> b26f0271
};

var codeGenTemplateTag = function (tag) {
  if (tag.position === HTML.TEMPLATE_TAG_POSITION.IN_START_TAG) {
    // only `tag.type === 'DOUBLE'` allowed (by earlier validation)
    return HTML.EmitCode('function () { return ' +
                         codeGenMustache(tag.path, tag.args, 'attrMustache')
                         + '; }');
  } else {
    if (tag.type === 'DOUBLE') {
      return HTML.EmitCode('function () { return ' +
                           codeGenMustache(tag.path, tag.args) + '; }');
    } else if (tag.type === 'TRIPLE') {
      return HTML.EmitCode('function () { return Spacebars.makeRaw(' +
                           codeGenMustache(tag.path, tag.args) + '); }');
    } else if (tag.type === 'INCLUSION' || tag.type === 'BLOCKOPEN') {
      var path = tag.path;

      if (tag.type === 'BLOCKOPEN' &&
          builtInBlockHelpers.hasOwnProperty(path[0])) {
        // if, unless, with, each.
        //
        // If someone tries to do `{{> if}}`, we don't
        // get here, but an error is thrown when we try to codegen the path.

        // Note: If we caught these errors earlier, while scanning, we'd be able to
        // provide nice line numbers.
        if (path.length > 1)
          throw new Error("Unexpected dotted path beginning with " + path[0]);
        if (! tag.args.length)
          throw new Error("#" + path[0] + " requires an argument");

        var info = codeGenInclusionArgs(tag);
        var dataFunc = info.dataFuncCode; // must exist (tag.args.length > 0)
        var contentBlock = info.extraArgs.content; // must exist
        var elseContentBlock = info.extraArgs.elseContent; // may not exist

        var callArgs = [dataFunc, contentBlock];
        if (elseContentBlock)
          callArgs.push(elseContentBlock);

        return HTML.EmitCode(
          builtInBlockHelpers[path[0]] + '(' + callArgs.join(', ') + ')');

      } else {
        var compCode = codeGenPath(path);

        if (path.length === 1) {
          // toObjectLiteralKey returns `"foo"` or `foo` depending on
          // whether `foo` is a safe JavaScript identifier.
          var member = toObjectLiteralKey(path[0]);
          var templateDotFoo = (member.charAt(0) === '"' ?
                                'Template[' + member + ']' :
                                'Template.' + member);
          compCode = ('(' + templateDotFoo + ' || ' + compCode + ')');
        } else {
          // path code may be reactive; wrap it
          compCode = 'function () { return ' + compCode + '; }';
        }

        var argGen = codeGenInclusionArgs(tag);
        var dataFuncCode = argGen.dataFuncCode;
        var extraArgs = argGen.extraArgs;

        var includeArgs = [compCode];
        if (dataFuncCode || extraArgs)
          includeArgs.push(dataFuncCode || 'null');
        if (extraArgs)
          includeArgs.push(makeObjectLiteral(extraArgs));

        return HTML.EmitCode(
          'Spacebars.include(' + includeArgs.join(', ') + ')');
      }
    } else {
      // Can't get here; TemplateTag validation should catch any
      // inappropriate tag types that might come out of the parser.
      throw new Error("Unexpected template tag type: " + tag.type);
    }
  }
};

var makeObjectLiteral = function (obj) {
  var parts = [];
  for (var k in obj)
    parts.push(toObjectLiteralKey(k) + ': ' + obj[k]);
  return '{' + parts.join(', ') + '}';
};

// `path` is an array of at least one string.
//
// If `path.length > 1`, the generated code may be reactive
// (i.e. it may invalidate the current computation).
//
// No code is generated to call the result if it's a function.
var codeGenPath = function (path) {
  if (builtInBlockHelpers.hasOwnProperty(path[0]))
    throw new Error("Can't use the built-in '" + path[0] + "' here");
  // Let `{{#if content}}` check whether this template was invoked via
  // inclusion or as a block helper, in addition to supporting
  // `{{> content}}`.
  if (builtInLexicals.hasOwnProperty(path[0])) {
    if (path.length > 1)
      throw new Error("Unexpected dotted path beginning with " + path[0]);
    return builtInLexicals[path[0]];
  }

  var code = 'self.lookup(' + toJSLiteral(path[0]) + ')';

  if (path.length > 1) {
    code = 'Spacebars.dot(' + code + ', ' +
      _.map(path.slice(1), toJSLiteral).join(', ') + ')';
  }

  return code;
};

// Generates code for an `[argType, argValue]` argument spec,
// ignoring the third element (keyword argument name) if present.
//
// The resulting code may be reactive (in the case of a PATH of
// more than one element) and is not wrapped in a closure.
var codeGenArgValue = function (arg) {
  var argType = arg[0];
  var argValue = arg[1];

  var argCode;
  switch (argType) {
  case 'STRING':
  case 'NUMBER':
  case 'BOOLEAN':
  case 'NULL':
    argCode = toJSLiteral(argValue);
    break;
  case 'PATH':
    argCode = codeGenPath(argValue);
    break;
  default:
    // can't get here
    throw new Error("Unexpected arg type: " + argType);
  }

  return argCode;
};

// Generates a call to `Spacebars.fooMustache` on evaluated arguments.
// The resulting code has no function literals and must be wrapped in
// one for fine-grained reactivity.
var codeGenMustache = function (path, args, mustacheType) {
  var nameCode = codeGenPath(path);
  var argCode = codeGenMustacheArgs(args);
  var mustache = (mustacheType || 'mustache');

  return 'Spacebars.' + mustache + '(' + nameCode +
    (argCode ? ', ' + argCode.join(', ') : '') + ')';
};

// returns: array of source strings, or null if no
// args at all.
var codeGenMustacheArgs = function (tagArgs) {
  var kwArgs = null; // source -> source
  var args = null; // [source]

  // tagArgs may be null
  _.each(tagArgs, function (arg) {
    var argCode = codeGenArgValue(arg);

    if (arg.length > 2) {
      // keyword argument (represented as [type, value, name])
      kwArgs = (kwArgs || {});
      kwArgs[arg[2]] = argCode;
    } else {
      // positional argument
      args = (args || []);
      args.push(argCode);
    }
  });

  // put kwArgs in options dictionary at end of args
  if (kwArgs) {
    args = (args || []);
    args.push('Spacebars.kw(' + makeObjectLiteral(kwArgs) + ')');
  }

  return args;
};

// Returns an object containing two properties, both optional
// (in which case they may be absent or `null`).
// These properties are for code generation of the second and
// third arguments to `Spacebars.include`.
//
// - `dataFuncCode` - source code of a data function literal
// - `extraArgs` - map of key (e.g. "content") to source code
var codeGenInclusionArgs = function (tag) {
  var extraArgs = null; // [source]

  if ('content' in tag) {
    extraArgs = (extraArgs || {});
    extraArgs.content = (
      'UI.block(' + Spacebars.codeGen(tag.content) + ')');
  }
  if ('elseContent' in tag) {
    extraArgs = (extraArgs || {});
    extraArgs.elseContent = (
      'UI.block(' + Spacebars.codeGen(tag.elseContent) + ')');
  }

  var dataFuncCode = null; // source (exclusive of `function () { ...`)

  var args = tag.args;
  if (! args.length) {
    // e.g. `{{#foo}}`
    return { extraArgs: extraArgs };
  } else if (args[0].length === 3) {
    // keyword arguments only, e.g. `{{> point x=1 y=2}}`
    var dataProps = {};
    _.each(args, function (arg) {
      var argKey = arg[2];
      dataProps[argKey] = 'Spacebars.call(' + codeGenArgValue(arg) + ')';
    });
    dataFuncCode = makeObjectLiteral(dataProps);
  } else if (args[0][0] !== 'PATH') {
    // literal first argument, e.g. `{{> foo "blah"}}`
    //
    // tag validation has confirmed, in this case, that there is only
    // one argument (`args.length === 1`)
    dataFuncCode = codeGenArgValue(args[0]);
  } else if (args.length === 1) {
    // one argument, must be a PATH
    dataFuncCode = 'Spacebars.call(' + codeGenPath(args[0][1]) + ')';
  } else {
    dataFuncCode = codeGenMustache(args[0][1], args.slice(1),
                                   'dataMustache');
  }

  dataFuncCode = 'function () { return ' + dataFuncCode + '; }';

  return { dataFuncCode: dataFuncCode,
           extraArgs: extraArgs };
};


// ============================================================
// Main compiler

var replaceSpecials = function (node) {
  if (node instanceof HTML.Tag) {
    // potential optimization: don't always create a new tag
    var newChildren = _.map(node.children, replaceSpecials);
    var newTag = HTML.getTag(node.tagName).apply(null, newChildren);
    var oldAttrs = node.attrs;
    var newAttrs = null;

    if (oldAttrs) {
      _.each(oldAttrs, function (value, name) {
        if (name.charAt(0) !== '$') {
          newAttrs = (newAttrs || {});
          newAttrs[name] = replaceSpecials(value);
        }
      });

      if (oldAttrs.$specials && oldAttrs.$specials.length) {
        newAttrs = (newAttrs || {});
        newAttrs.$dynamic = _.map(oldAttrs.$specials, function (special) {
          return codeGenTemplateTag(special.value);
        });
      }
    }

    newTag.attrs = newAttrs;
    return newTag;
  } else if (node instanceof Array) {
    return _.map(node, replaceSpecials);
  } else if (node instanceof HTML.Special) {
    return codeGenTemplateTag(node.value);
  } else {
    return node;
  }
};

Spacebars.compile = function (input, options) {
  var tree = Spacebars.parse(input);
  return Spacebars.codeGen(tree, options);
};

Spacebars.codeGen = function (parseTree, options) {
  // is this a template, rather than a block passed to
  // a block helper, say
  var isTemplate = (options && options.isTemplate);

  var tree = parseTree;

  // The flags `isTemplate` and `isBody` are kind of a hack.
  if (isTemplate || (options && options.isBody)) {
    // optimizing fragments would require being smarter about whether we are
    // in a TEXTAREA, say.
    tree = optimize(tree);
  }

  tree = replaceSpecials(tree);

  var code = '(function () { var self = this; ';
  if (isTemplate) {
    // support `{{> content}}` and `{{> elseContent}}` with
    // lexical scope by creating a local variable in the
    // template's render function.
    code += 'var template = this; ';
  }
  code += 'return ';
  code += HTML.toJS(tree);
  code += '; })';

  code = beautify(code);

  return code;
};

var beautify = function (code) {
  if (Package.minifiers && Package.minifiers.UglifyJSMinify) {
    var result = UglifyJSMinify(code,
                                { fromString: true,
                                  mangle: false,
                                  compress: false,
                                  output: { beautify: true,
                                            indent_level: 2,
                                            width: 80 } });
    var output = result.code;
    // Uglify interprets our expression as a statement and may add a semicolon.
    // Strip trailing semicolon.
    output = output.replace(/;$/, '');
    return output;
  } else {
    // don't actually beautify; no UglifyJS
    return code;
  }
};

// expose for compiler output tests
Spacebars._beautify = beautify;<|MERGE_RESOLUTION|>--- conflicted
+++ resolved
@@ -150,14 +150,14 @@
   'each': 'UI.Each'
 };
 
-<<<<<<< HEAD
 var builtInLexicals = {
   'content': 'template.__content',
   'elseContent': 'template.__elseContent'
-=======
+};
+
 Spacebars.isReservedName = function (name) {
-  return builtInComponents.hasOwnProperty(name);
->>>>>>> b26f0271
+  return builtInBlockHelpers.hasOwnProperty(name) ||
+    builtInLexicals.hasOwnProperty(name);
 };
 
 var codeGenTemplateTag = function (tag) {
