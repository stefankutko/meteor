--- conflicted
+++ resolved
@@ -1,6 +1,3 @@
-<<<<<<< HEAD
-Spacebars = {};
-
 Spacebars.include2 = function (templateOrFunction, dataFunc, contentFunc, elseFunc) {
   var template = Spacebars.call(templateOrFunction);
   if (! (template instanceof Blaze.Component))
@@ -9,8 +6,6 @@
   return new template.constructor(dataFunc, contentFunc, elseFunc);
 };
 
-=======
->>>>>>> 65b1eadf
 // * `templateOrFunction` - template (component) or function returning a template
 // or null
 Spacebars.include = function (templateOrFunction, contentBlock, elseContentBlock) {
