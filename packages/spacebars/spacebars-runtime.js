--- conflicted
+++ resolved
@@ -12,7 +12,6 @@
             (typeof a === 'string'));
 };
 
-<<<<<<< HEAD
 // * `templateOrFunction` - template (component) or function returning one
 // * `dataFunc` - (optional) function returning data context
 // * `extraArgs` - (optional) dictionary that may have `content`/`elseContent`
@@ -27,8 +26,11 @@
     // extend `result` with `underscoredArgs`, whether or not it's a function
     if (typeof result === 'function') {
       result = function () {
-        // todo: isolate the calculation of `templateOrFunction`
-        var result = templateOrFunction();
+        var result = Deps.isolateValue(function () {
+          var ret = templateOrFunction();
+          if (ret != null && ! UI.isComponent(ret))
+            throw new Error("Expected null or template in return value from helper, found: " + ret);
+        });
         result = result.extend(underscoredArgs);
         return result;
       };
@@ -36,65 +38,6 @@
       result = result.extend(underscoredArgs);
     }
   }
-=======
-Spacebars.include = function (kindOrFunc, args) {
-  args = args || {};
-  if (typeof kindOrFunc === 'function') {
-    // function block helper
-    var func = kindOrFunc;
-
-    var hash = {};
-    // Call arguments if they are functions.  This may cause
-    // reactive dependencies!
-    for (var k in args) {
-      if (k !== 'data') {
-        var v = args[k];
-        hash[k] = (typeof v === 'function' ? v() : v);
-      }
-    }
-
-    var result = Deps.isolateValue(function () {
-      if ('data' in args) {
-        var data = args.data;
-        data = (typeof data === 'function' ? data() : data);
-        return func(data, { hash: hash });
-      } else {
-        return func({ hash: hash });
-      }
-    });
-
-    if (result !== null && !UI.isComponent(result))
-      throw new Error("Expected null or template in return value from helper, found: " + result);
-
-    // In `{{#foo}}...{{/foo}}`, if `foo` is a function that
-    // returns a component, attach __content and __elseContent
-    // to it.
-    if (UI.isComponent(result) &&
-        (('__content' in args) || ('__elseContent' in args))) {
-      var extra = {};
-      if ('__content' in args)
-        extra.__content = args.__content;
-      if ('__elseContent' in args)
-        extra.__elseContent = args.__elseContent;
-      result = result.extend(extra);
-    }
-    return result;
-  } else {
-    // Component
-    var kind = kindOrFunc;
-    if (! UI.isComponent(kind))
-      throw new Error("Expected template, found: " + kind);
-
-    // Note that there are no reactive dependencies established here.
-    if (args) {
-      var emboxedArgs = {};
-      for (var k in args) {
-        if (k === '__content' || k === '__elseContent')
-          emboxedArgs[k] = args[k];
-        else
-          emboxedArgs[k] = UI.emboxValue(args[k], safeEquals);
-      }
->>>>>>> b26f0271
 
   if (dataFunc) {
     if (typeof dataFunc !== 'function')
