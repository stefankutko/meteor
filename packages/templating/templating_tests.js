--- conflicted
+++ resolved
@@ -1083,10 +1083,7 @@
   test.equal(div.html().replace(/\s+/g, ''), '<div>foo</div>2<div>bar</div>');
 
   div.kill();
-<<<<<<< HEAD
-  Deps.flush();
-=======
-  Meteor.flush();
+  Deps.flush();
 });
 
 Tinytest.add('templating - each falsy Issue #801', function (test) {
@@ -1094,5 +1091,4 @@
   Template.test_template_issue801.values = function() { return [1,2,null,undefined]; };
   var frag = Meteor.render(Template.test_template_issue801);
   test.equal(canonicalizeHtml(DomUtils.fragmentToHtml(frag)), "12null");
->>>>>>> 0ead1fbf
 });