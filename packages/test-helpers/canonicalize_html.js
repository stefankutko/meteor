--- conflicted
+++ resolved
@@ -20,7 +20,6 @@
     attrs = attrs.replace(/^\s+/g, '');
     attrs = attrs.replace(/\s+$/g, '');
     attrs = attrs.replace(/\s+/g, ' ');
-<<<<<<< HEAD
     // for the purpose of splitting attributes in a string like
     // 'a="b" c="d"', assume they are separated by a single space
     // and values are double-quoted, but allow for spaces inside
@@ -28,28 +27,26 @@
     var attrList = attrs.replace(/" /g, '"\u0000').split('\u0000');
     // put attributes in alphabetical order
     attrList.sort();
-=======
->>>>>>> e05cde2c
+
     var tagContents = [tagName];
 
-    if (attrs !== '') {
-      var attrList = attrs.split(' ');
-      // put attributes in alphabetical order
-      attrList.sort();
-      for(var i=0; i<attrList.length; i++) {
-        var a = attrList[i].split('=');
+    for(var i=0; i<attrList.length; i++) {
+      // If there were no attrs, attrList could be `[""]`,
+      // so skip falsy values.
+      if (! attrList[i])
+        continue;
+      var a = attrList[i].split('=');
         if (a.length < 2)
           a.push(a[0]); // things like checked=checked, in theory
-        var key = a[0];
-        // Drop another expando property used by Sizzle.
-        if (key === 'sizset')
-          continue;
-        var value = a[1];
-        value = value.replace(/["'`]/g, '"');
-        if (value.charAt(0) !== '"')
-          value = '"'+value+'"';
-        tagContents.push(key+'='+value);
-      }
+      var key = a[0];
+      // Drop another expando property used by Sizzle.
+      if (key === 'sizset')
+        continue;
+      var value = a[1];
+      value = value.replace(/["'`]/g, '"');
+      if (value.charAt(0) !== '"')
+        value = '"'+value+'"';
+      tagContents.push(key+'='+value);
     }
     return '<'+tagContents.join(' ')+'>';
   });
