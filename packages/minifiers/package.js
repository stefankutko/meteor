Package.describe({
  summary: "JavaScript and CSS minifiers",
  internal: true
});

Npm.depends({
  "clean-css": "2.0.2",
  "uglify-js": "2.4.7"
});

Package.on_use(function (api) {
  api.export(['CleanCSSProcess', 'UglifyJSMinify']);
  api.add_files('minifiers.js', 'server');
<<<<<<< HEAD
});

Package.on_test(function (api) {
  api.use('tinytest');
  api.use('minifiers');

  api.add_files(['beautify_tests.js', 'minifiers_tests.js'], 'server');
=======
>>>>>>> e6c87236
});<|MERGE_RESOLUTION|>--- conflicted
+++ resolved
@@ -11,14 +11,11 @@
 Package.on_use(function (api) {
   api.export(['CleanCSSProcess', 'UglifyJSMinify']);
   api.add_files('minifiers.js', 'server');
-<<<<<<< HEAD
 });
 
 Package.on_test(function (api) {
+  api.use('minifiers');
   api.use('tinytest');
-  api.use('minifiers');
 
   api.add_files(['beautify_tests.js', 'minifiers_tests.js'], 'server');
-=======
->>>>>>> e6c87236
 });