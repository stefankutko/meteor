--- conflicted
+++ resolved
@@ -193,19 +193,11 @@
     //
     // NOTE: If called from an observe callback for a certain change, the result
     // is *not* guaranteed to be a snapshot of the cursor up to that
-<<<<<<< HEAD
-    // change. This is because callbacks are deferred.
-    handle._fetch = function () {
-      var docsArray = [];
-      changeObserver.docs.forEach(function (doc) {
-        docsArray.push(transform(doc));
-=======
     // change. This is because the callbacks are invoked before updating docs.
     handle._fetch = function () {
       var docsArray = [];
       changeObserver.docs.forEach(function (doc) {
         docsArray.push(transform(EJSON.clone(doc)));
->>>>>>> 204959b5
       });
       return docsArray;
     };
