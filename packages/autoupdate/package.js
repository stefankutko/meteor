--- conflicted
+++ resolved
@@ -1,10 +1,6 @@
 Package.describe({
   summary: "Update the client when new client code is available",
-<<<<<<< HEAD
-  version: '1.1.2-pre.0'
-=======
   version: '1.1.2-pre.2'
->>>>>>> 2d9bb654
 });
 
 Cordova.depends({
