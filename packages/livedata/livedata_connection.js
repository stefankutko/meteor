if (Meteor.isServer) {
  // XXX namespacing
  var Future = __meteor_bootstrap__.require('fibers/future');
}

// list of subscription tokens outstanding during a
// captureDependencies run. only set when we're doing a run. The fact
// that this is a singleton means we can't do recursive
// Meteor.subscriptions(). But what would that even mean?
// XXX namespacing
Meteor._capture_subs = null;

// @param url {String|Object} URL to Meteor app or sockjs endpoint (deprecated),
//     or an object as a test hook (see code)
Meteor._LivedataConnection = function (url, restart_on_update) {
  var self = this;

  // as a test hook, allow passing a stream instead of a url.
  if (typeof url === "object") {
    self.stream = url;
    // if we have two test streams, auto reload stuff will break because
    // the url is used as a key for the migration data.
    self.url = "/debug";
  } else {
    self.url = url;
  }

  self.last_session_id = null;
  self.stores = {}; // name -> object with methods
  self.method_handlers = {}; // name -> func
  self.next_method_id = 1;

  // --- Three classes of outstanding methods ---

  // 1. either already sent, or waiting to be sent with no special
  // consideration once we reconnect
  self.outstanding_methods = []; // each item has keys: msg, callback

  // 2. the sole outstanding method that needs to be waited on, or null
  // same keys as outstanding_methods (notably wait is implicitly true
  // but not set)
  self.outstanding_wait_method = null; // same keys as outstanding_methods
  // stores response from `outstanding_wait_method` while we wait for
  // previous method calls to complete, as received in _livedata_result
  self.outstanding_wait_method_response = null;

  // 3. methods blocked on outstanding_wait_method being completed.
  self.blocked_methods = []; // each item has keys: msg, callback, wait

  // if set, called when we reconnect, queuing method calls _before_
  // the existing outstanding ones
  self.onReconnect = null;
  // waiting for data from method
  self.unsatisfied_methods = {}; // map from method_id -> true
  // sub was ready, is no longer (due to reconnect)
  self.unready_subscriptions = {}; // map from sub._id -> true
  // messages from the server that have not been applied
  self.pending_data = []; // array of pending data messages
  // name -> updates for (yet to be created) collection
  self.queued = {};
  // if we're blocking a migration, the retry func
  self._retryMigrate = null;

  // metadata for subscriptions
  self.subs = new LocalCollection;
  // keyed by subs._id. value is unset or an array. if set, sub is not
  // yet ready.
  self.sub_ready_callbacks = {};

  // just for testing
  self.quiesce_callbacks = [];

<<<<<<< HEAD
  var reload_key = "Server-" + url;
  Meteor._reload.on_migrate(reload_key, function (retry) {
=======

  // Setup auto-reload persistence.
  Meteor._reload.onMigrate(function (retry) {
>>>>>>> 088c33c3
    if (!self._readyToMigrate()) {
      if (self._retryMigrate)
        throw new Error("Two migrations in progress?");
      self._retryMigrate = retry;
      return false;
    } else {
      return [true];
    }
<<<<<<< HEAD
=======

    return [true];
>>>>>>> 088c33c3
  });

  // Setup stream (if not overriden above)
  self.stream = self.stream || new Meteor._Stream(self.url);

  self.stream.on('message', function (raw_msg) {
    try {
      var msg = JSON.parse(raw_msg);
    } catch (err) {
      Meteor._debug("discarding message with invalid JSON", raw_msg);
      return;
    }
    if (typeof msg !== 'object' || !msg.msg) {
      Meteor._debug("discarding invalid livedata message", msg);
      return;
    }

    if (msg.msg === 'connected')
      self._livedata_connected(msg);
    else if (msg.msg === 'data')
      self._livedata_data(msg);
    else if (msg.msg === 'nosub')
      self._livedata_nosub(msg);
    else if (msg.msg === 'result')
      self._livedata_result(msg);
    else if (msg.msg === 'error')
      self._livedata_error(msg);
    else
      Meteor._debug("discarding unknown livedata message type", msg);
  });

  self.stream.on('reset', function () {
    // Send a connect message at the beginning of the stream.
    // NOTE: reset is called even on the first connection, so this is
    // the only place we send this message.
    var msg = {msg: 'connect'};
    if (self.last_session_id)
      msg.session = self.last_session_id;
    self.stream.send(JSON.stringify(msg));

    // Now, to minimize setup latency, go ahead and blast out all of
    // our pending methods ands subscriptions before we've even taken
    // the necessary RTT to know if we successfully reconnected. (1)
    // They're supposed to be idempotent; (2) even if we did
    // reconnect, we're not sure what messages might have gotten lost
    // (in either direction) since we were disconnected (TCP being
    // sloppy about that.)

    // XXX we may have an issue where we lose 'data' messages sent
    // immediately before disconnection.. do we need to add app-level
    // acking of data messages?

    // If an `onReconnect` handler is set, call it first. Go through
    // some hoops to ensure that methods that are called from within
    // `onReconnect` get executed _before_ ones that were originally
    // outstanding (since `onReconnect` is used to re-establish auth
    // certificates)
    if (self.onReconnect)
      self._callOnReconnectAndSendAppropriateOutstandingMethods();
    else
      self._sendOutstandingMethods();

    // add new subscriptions at the end. this way they take effect after
    // the handlers and we don't see flicker.
    self.subs.find().forEach(function (sub) {
      self.stream.send(JSON.stringify(
        {msg: 'sub', id: sub._id, name: sub.name, params: sub.args}));
    });
  });

  if (restart_on_update) {
    self.stream.on('update_available', function () {
      // Start trying to migrate to a new version. Until all packages
      // signal that they're ready for a migration, the app will
      // continue running normally.
      Meteor._reload.reload();
    });
  }

  // we never terminate the observe(), since there is no way to
  // destroy a LivedataConnection.. but this shouldn't matter, since we're
  // the only one that holds a reference to the self.subs collection
  self.subs_token = self.subs.find({}).observe({
    added: function (sub) {
      self.stream.send(JSON.stringify({
        msg: 'sub', id: sub._id, name: sub.name, params: sub.args}));
    },
    changed: function (sub) {
      if (sub.count <= 0) {
        // minimongo not re-entrant.
        _.defer(function () { self.subs.remove({_id: sub._id}); });
      }
    },
    removed: function (obj) {
      self.stream.send(JSON.stringify({msg: 'unsub', id: obj._id}));
    }
  });
};

_.extend(Meteor._LivedataConnection.prototype, {
  // 'name' is the name of the data on the wire that should go in the
  // store. 'store' should be an object with methods beginUpdate,
  // update, endUpdate, reset. see Collection for an example.
  registerStore: function (name, store) {
    var self = this;

    if (name in self.stores)
      return false;
    self.stores[name] = store;

    var queued = self.queued[name] || [];
    store.beginUpdate(queued.length);
    _.each(queued, function (msg) {
      store.update(msg);
    });
    store.endUpdate();
    delete self.queued[name];

    return true;
  },

  subscribe: function (name /* .. [arguments] .. callback */) {
    var self = this;
    var id;

    var args = Array.prototype.slice.call(arguments, 1);
    if (args.length && typeof args[args.length - 1] === "function")
      var callback = args.pop();

    var existing = self.subs.find({name: name, args: args}, {reactive: false}).fetch();

    if (existing && existing[0]) {
      // already subbed, inc count.
      id = existing[0]._id;
      self.subs.update({_id: id}, {$inc: {count: 1}});

      if (callback) {
        if (self.sub_ready_callbacks[id])
          self.sub_ready_callbacks[id].push(callback);
        else
          callback(); // XXX maybe _.defer?
      }
    } else {
      // new sub, add object.
      // generate our own id so we can know it w/ a find afterwards.
      id = LocalCollection.uuid();
      self.subs.insert({_id: id, name: name, args: args, count: 1});

      self.sub_ready_callbacks[id] = [];

      if (callback)
        self.sub_ready_callbacks[id].push(callback);
    }

    // return an object with a stop method.
    var token = {stop: function () {
      if (!id) return; // must have an id (local from above).
      // just update the database. observe takes care of the rest.
      self.subs.update({_id: id}, {$inc: {count: -1}});
    }};

    if (Meteor._capture_subs)
      Meteor._capture_subs.push(token);

    return token;
  },

  methods: function (methods) {
    var self = this;
    _.each(methods, function (func, name) {
      if (self.method_handlers[name])
        throw new Error("A method named '" + name + "' is already defined");
      self.method_handlers[name] = func;
    });
  },

  call: function (name /* .. [arguments] .. callback */) {
    // if it's a function, the last argument is the result callback,
    // not a parameter to the remote method.
    var args = Array.prototype.slice.call(arguments, 1);
    if (args.length && typeof args[args.length - 1] === "function")
      var callback = args.pop();
    return this.apply(name, args, callback);
  },

  // @param options {Optional Object}
  //   wait: Boolean - Should we block subsequent method calls on this
  //                   method's result having been received?
  //                   (does not affect methods called from within this method)
  // @param callback {Optional Function}
  apply: function (name, args, options, callback) {
    var self = this;

    // We were passed 3 arguments. They may be either (name, args, options)
    // or (name, args, callback)
    if (!callback && typeof options === 'function') {
      callback = options;
      options = {};
    }
    options = options || {};

    if (callback) {
      // XXX would it be better form to do the binding in stream.on,
      // or caller, instead of here?
      callback = Meteor.bindEnvironment(callback, function (e) {
        // XXX improve error message (and how we report it)
        Meteor._debug("Exception while delivering result of invoking '" +
                      name + "'", e.stack);
      });
    }

    if (Meteor.isClient) {
      // If on a client, run the stub, if we have one. The stub is
      // supposed to make some temporary writes to the database to
      // give the user a smooth experience until the actual result of
      // executing the method comes back from the server (whereupon
      // the temporary writes to the database will be reversed during
      // the beginUpdate/endUpdate process.)
      //
      // Normally, we ignore the return value of the stub (even if it
      // is an exception), in favor of the real return value from the
      // server. The exception is if the *caller* is a stub. In that
      // case, we're not going to do a RPC, so we use the return value
      // of the stub as our return value.
      var stub = self.method_handlers[name];
      if (stub) {
        var setUserId = function(userId) {
          self.setUserId(userId);
        };
        var invocation = new Meteor._MethodInvocation(
          true /* isSimulation */, self.userId(), setUserId);
        try {
          var ret = Meteor._CurrentInvocation.withValue(invocation,function () {
            return stub.apply(invocation, args);
          });
        }
        catch (e) {
          var exception = e;
        }
      }

      // If we're in a simulation, stop and return the result we have,
      // rather than going on to do an RPC. If there was no stub,
      // we'll end up returning undefined.
      var enclosing = Meteor._CurrentInvocation.get();
      var isSimulation = enclosing && enclosing.isSimulation;
      if (isSimulation) {
        if (callback) {
          callback(exception, ret);
          return;
        }
        if (exception)
          throw exception;
        return ret;
      }

      // If an exception occurred in a stub, and we're ignoring it
      // because we're doing an RPC and want to use what the server
      // returns instead, log it so the developer knows.
      //
      // Tests can set the 'expected' flag on an exception so it won't
      // go to log.
      if (exception && !exception.expected)
        Meteor._debug("Exception while simulating the effect of invoking '" +
                      name + "'", exception.stack);
    }

    // At this point we're definitely doing an RPC, and we're going to
    // return the value of the RPC to the caller.

    // If the caller didn't give a callback, decide what to do.
    if (!callback) {
      if (Meteor.isClient)
        // On the client, we don't have fibers, so we can't block. The
        // only thing we can do is to return undefined and discard the
        // result of the RPC.
        callback = function () {};
      else {
        // On the server, make the function synchronous.
        var future = new Future;
        callback = function (err, result) {
          future['return']([err, result]);
        };
      }
    }

    // Send the RPC. Note that on the client, it is important that the
    // stub have finished before we send the RPC (or at least we need
    // to guaranteed that the snapshot is not restored until the stub
    // has stopped doing writes.)
    var msg = {
      msg: 'method',
      method: name,
      params: args,
      id: '' + (self.next_method_id++)
    };

    if (self.outstanding_wait_method) {
      self.blocked_methods.push({
        msg: msg,
        callback: callback,
        wait: options.wait
      });
    } else {
      var method_object = {
        msg: msg,
        callback: callback
      };

      if (options.wait)
        self.outstanding_wait_method = method_object;
      else
        self.outstanding_methods.push(method_object);

      self.stream.send(JSON.stringify(msg));
    }

    // Even if we are waiting on other method calls mark this method
    // as unsatisfied so that the user never ends up seeing
    // intermediate versions of the server's datastream
    self.unsatisfied_methods[msg.id] = true;

    // If we're using the default callback on the server,
    // synchronously return the result from the remote host.
    if (future) {
      var outcome = future.wait();
      if (outcome[0])
        throw outcome[0];
      return outcome[1];
    }
  },

  status: function (/*passthrough args*/) {
    var self = this;
    return self.stream.status.apply(self.stream, arguments);
  },

  reconnect: function (/*passthrough args*/) {
    var self = this;
    return self.stream.reconnect.apply(self.stream, arguments);
  },

  ///
  /// Reactive user system
  /// XXX Can/should this be generalized pattern?
  ///
  userId: function () {
    var self = this;
    var context = Meteor.deps && Meteor.deps.Context.current;
    if (context && !(context.id in self._userIdListeners)) {
      self._userIdListeners[context.id] = context;
      context.onInvalidate(function () {
        delete self._userIdListeners[context.id];
      });
    }
    return self._userId;
  },

  setUserId: function (userId) {
    var self = this;
    self._userId = userId;
    _.each(self._userIdListeners, function (context) {
      context.invalidate();
    });
  },

  _userId: null,
  _userIdListeners: {}, // context.id -> context

  // PRIVATE: called when we are up-to-date with the server. intended
  // for use only in tests. currently, you are very limited in what
  // you may do inside your callback -- in particular, don't do
  // anything that could result in another call to onQuiesce, or
  // results are undefined.
  onQuiesce: function (f) {
    var self = this;

    f = Meteor.bindEnvironment(f, function (e) {
      Meteor._debug("Exception in quiesce callback", e.stack);
    });

    for (var method_id in self.unsatisfied_methods) {
      // we are not quiesced -- wait until we are
      self.quiesce_callbacks.push(f);
      return;
    }

    f();
  },

  _livedata_connected: function (msg) {
    var self = this;

    if (typeof (msg.session) === "string") {
      var reconnected = (self.last_session_id === msg.session);
      self.last_session_id = msg.session;
    }

    if (reconnected)
      // successful reconnection -- pick up where we left off.
      return;

    // Server doesn't have our data any more. Re-sync a new session.

    // Put a reset message into the pending data queue and discard any
    // previous messages (they are unimportant now).
    self.pending_data = ["reset"];
    self.queued = {};

    // Mark all currently ready subscriptions as 'unready'.
    var all_subs = self.subs.find({}).fetch();
    self.unready_subscriptions = {};
    _.each(all_subs, function (sub) {
      if (!self.sub_ready_callbacks[sub._id])
        self.unready_subscriptions[sub._id] = true;
    });

    // Do not clear the database here. That happens once all the subs
    // are re-ready and we process pending_data.
  },

  _livedata_data: function (msg) {
    var self = this;

    // Add the data message to the queue
    self.pending_data.push(msg);

    // Process satisfied methods and subscriptions.
    // NOTE: does not fire callbacks here, that happens when
    // the data message is processed for real. This is just for
    // quiescing.
    _.each(msg.methods || [], function (method_id) {
      delete self.unsatisfied_methods[method_id];
    });
    _.each(msg.subs || [], function (sub_id) {
      delete self.unready_subscriptions[sub_id];
    });

    // If there are still method invocations in flight, stop
    for (var method_id in self.unsatisfied_methods)
      return;
    // If there are still uncomplete subscriptions, stop
    for (var sub_id in self.unready_subscriptions)
      return;

    // We have quiesced. Blow away local changes and replace
    // with authoritative changes from server.

    var messagesPerStore = {};
    _.each(self.pending_data, function (msg) {
      if (msg.collection && msg.id && self.stores[msg.collection]) {
        if (_.has(messagesPerStore, msg.collection))
          ++messagesPerStore[msg.collection];
        else
          messagesPerStore[msg.collection] = 1;
      }
    });

    _.each(self.stores, function (s, name) {
      s.beginUpdate(_.has(messagesPerStore, name) ? messagesPerStore[name] : 0);
    });

    _.each(self.pending_data, function (msg) {
      // Reset message from reconnect. Blow away everything.
      //
      // XXX instead of reset message, we could have a flag, and pass
      // that to beginUpdate. This would be more efficient since we don't
      // have to restore a snapshot if we're just going to blow away the
      // db.
      if (msg === "reset") {
        _.each(self.stores, function (s) { s.reset(); });
        return;
      }

      if (msg.collection && msg.id) {
        var store = self.stores[msg.collection];

        if (!store) {
          // Nobody's listening for this data. Queue it up until
          // someone wants it.
          // XXX memory use will grow without bound if you forget to
          // create a collection.. going to have to do something about
          // that.
          if (!(msg.collection in self.queued))
            self.queued[msg.collection] = [];
          self.queued[msg.collection].push(msg);
          return;
        }

        store.update(msg);
      }

      if (msg.subs) {
        _.each(msg.subs, function (id) {
          var arr = self.sub_ready_callbacks[id];
          if (arr) _.each(arr, function (c) { c(); });
          delete self.sub_ready_callbacks[id];
        });
      }
    });

    _.each(self.stores, function (s) { s.endUpdate(); });

    _.each(self.quiesce_callbacks, function (cb) { cb(); });
    self.quiesce_callbacks = [];

    self.pending_data = [];
  },

  _livedata_nosub: function (msg) {
    var self = this;
    // Meteor._debug("NOSUB", msg);
  },

  _livedata_result: function (msg) {
    // id, result or error. error has error (code), reason, details

    var self = this;
    // find the outstanding request
    // should be O(1) in nearly all realistic use cases
    var m;
    if (self.outstanding_wait_method &&
        self.outstanding_wait_method.msg.id === msg.id) {
      m = self.outstanding_wait_method;
      self.outstanding_wait_method_response = msg;
    } else {
      for (var i = 0; i < self.outstanding_methods.length; i++) {
        m = self.outstanding_methods[i];
        if (m.msg.id === msg.id)
          break;
      }

      // remove
      self.outstanding_methods.splice(i, 1);
    }

    if (!m) {
      Meteor._debug("Can't match method response to original method call", msg);
      return;
    }

    if (self.outstanding_wait_method) {
      // Wait until we have completed all outstanding methods.
      if (self.outstanding_methods.length === 0 &&
         self.outstanding_wait_method_response) {

        // Start by saving the outstanding wait method details, since
        // we're going to reshift the blocked ones and try to send
        // them *before* calling the method callback. It is necessary
        // to call method callbacks last since they might themselves
        // call other methods
        var savedOutstandingWaitMethod = self.outstanding_wait_method;
        var savedOutstandingWaitMethodResponse = self.outstanding_wait_method_response;
        self.outstanding_wait_method_response = null;
        self.outstanding_wait_method = null;

        // Find first blocked method with wait: true
        var i;
        for (i = 0; i < self.blocked_methods.length; i++)
          if (self.blocked_methods[i].wait)
            break;

        // Move as many blocked methods as we can into
        // outstanding_methods and outstanding_wait_method if needed
        self.outstanding_methods = _.first(self.blocked_methods, i);
        if (i !== self.blocked_methods.length) {
          self.outstanding_wait_method = self.blocked_methods[i];
          self.blocked_methods = _.rest(self.blocked_methods, i+1);
        } else {
          self.blocked_methods = [];
        }

        // Send any new outstanding methods after we reshift the
        // blocked methods.  Intentionally do this before calling the
        // method response because they might call additional methods
        // that shouldn't be sent twice.
        self._sendOutstandingMethods();

        // Fire necessary outstanding method callbacks, making sure we
        // only fire the outstanding wait method after all other outstanding
        // methods' callbacks were fired
        if (m === savedOutstandingWaitMethod) {
          self._deliverMethodResponse(savedOutstandingWaitMethod,
                       savedOutstandingWaitMethodResponse /*(=== msg)*/);
        } else {
          self._deliverMethodResponse(m, msg);
          self._deliverMethodResponse(savedOutstandingWaitMethod,
                       savedOutstandingWaitMethodResponse /*(!== msg)*/);
        }
      } else {
        if (m !== self.outstanding_wait_method)
          self._deliverMethodResponse(m, msg);
      }
    } else {
      self._deliverMethodResponse(m, msg);
    }

    // if we were blocking a migration, see if it's now possible to
    // continue
    if (self._retryMigrate && self._readyToMigrate()) {
      self._retryMigrate();
      self._retryMigrate = null;
    }
  },

  // @param method {Object} as in `outstanding_methods`
  // @param response {Object{id, result | error}}
  _deliverMethodResponse: function(method, response) {
    // callback will have already been bindEnvironment'd by apply(),
    // so no need to catch exceptions
    if ('error' in response) {
      method.callback(new Meteor.Error(
        response.error.error, response.error.reason,
        response.error.details));
    } else {
      // msg.result may be undefined if the method didn't return a
      // value
      method.callback(undefined, response.result);
    }
  },

  _sendOutstandingMethods: function() {
    var self = this;
    _.each(self.outstanding_methods, function (m) {
      self.stream.send(JSON.stringify(m.msg));
    });
    if (self.outstanding_wait_method)
      self.stream.send(JSON.stringify(self.outstanding_wait_method.msg));
  },

  _livedata_error: function (msg) {
    Meteor._debug("Received error from server: ", msg.reason);
    if (msg.offending_message)
      Meteor._debug("For: ", msg.offending_message);
  },

  _callOnReconnectAndSendAppropriateOutstandingMethods: function() {
    var self = this;
<<<<<<< HEAD
    var old_outstanding_methods = self.outstanding_methods;
    var old_outstanding_wait_method = self.outstanding_wait_method;
    var old_blocked_methods = self.blocked_methods;
    self.outstanding_methods = [];
    self.outstanding_wait_method = null;
    self.blocked_methods = [];

    self.onReconnect();

    if (self.outstanding_wait_method) {
      // self.onReconnect() caused us to wait on a method. Add all old
      // methods to blocked_methods, and we don't need to send any
      // additional methods
      self.blocked_methods = self.blocked_methods.concat(
        old_outstanding_methods);

      if (old_outstanding_wait_method) {
        self.blocked_methods.push(_.extend(
          old_outstanding_wait_method, {wait: true}));
      }

      self.blocked_methods = self.blocked_methods.concat(
        old_blocked_methods);
    } else {
      // self.onReconnect() did not cause us to wait on a method. Add
      // as many methods as we can to outstanding_methods and send
      // them
      _.each(old_outstanding_methods, function(method) {
        self.outstanding_methods.push(method);
        self.stream.send(JSON.stringify(method.msg));
      });

      self.outstanding_wait_method = old_outstanding_wait_method;
      if (self.outstanding_wait_method)
        self.stream.send(JSON.stringify(self.outstanding_wait_method.msg));

      self.blocked_methods = old_blocked_methods;
    }
  },

  _readyToMigrate: function() {
    var self = this;
    return self.outstanding_methods.length === 0 &&
      !self.outstanding_wait_method &&
      self.blocked_methods.length === 0;
=======
    return self.outstanding_methods.length === 0;
>>>>>>> 088c33c3
  }
});

_.extend(Meteor, {
  // @param url {String} URL to Meteor app, or to sockjs endpoint (deprecated),
  //     e.g.:
  //     "subdomain.meteor.com",
  //     "http://subdomain.meteor.com",
  //     "/",
  //     "http://subdomain.meteor.com/sockjs" (deprecated),
  //     "/sockjs" (deprecated)
  connect: function (url, _restartOnUpdate) {
    var ret = new Meteor._LivedataConnection(url, _restartOnUpdate);
    Meteor._LivedataConnection._allConnections.push(ret); // hack. see below.
    return ret;
  },

  autosubscribe: function (sub_func) {
    var local_subs = [];
    var context = new Meteor.deps.Context();

    context.onInvalidate(function () {
      // recurse.
      Meteor.autosubscribe(sub_func);
      // unsub after re-subbing, to avoid bouncing.
      _.each(local_subs, function (x) { x.stop(); });
    });

    context.run(function () {
      if (Meteor._capture_subs)
        throw new Error("Meteor.autosubscribe may not be called recursively");

      Meteor._capture_subs = [];
      try {
        sub_func();
      } finally {
        local_subs = Meteor._capture_subs;
        Meteor._capture_subs = null;
      }
    });
  }
});


// Hack for `spiderable` package: a way to see if the page is done
// loading all the data it needs.
Meteor._LivedataConnection._allConnections = [];
Meteor._LivedataConnection._allSubscriptionsReady = function () {
  return _.all(Meteor._LivedataConnection._allConnections, function (conn) {
    for (var k in conn.sub_ready_callbacks)
      return false;
    return true;
  });
};<|MERGE_RESOLUTION|>--- conflicted
+++ resolved
@@ -70,14 +70,9 @@
   // just for testing
   self.quiesce_callbacks = [];
 
-<<<<<<< HEAD
-  var reload_key = "Server-" + url;
-  Meteor._reload.on_migrate(reload_key, function (retry) {
-=======
 
   // Setup auto-reload persistence.
   Meteor._reload.onMigrate(function (retry) {
->>>>>>> 088c33c3
     if (!self._readyToMigrate()) {
       if (self._retryMigrate)
         throw new Error("Two migrations in progress?");
@@ -86,11 +81,6 @@
     } else {
       return [true];
     }
-<<<<<<< HEAD
-=======
-
-    return [true];
->>>>>>> 088c33c3
   });
 
   // Setup stream (if not overriden above)
@@ -729,7 +719,6 @@
 
   _callOnReconnectAndSendAppropriateOutstandingMethods: function() {
     var self = this;
-<<<<<<< HEAD
     var old_outstanding_methods = self.outstanding_methods;
     var old_outstanding_wait_method = self.outstanding_wait_method;
     var old_blocked_methods = self.blocked_methods;
@@ -775,9 +764,6 @@
     return self.outstanding_methods.length === 0 &&
       !self.outstanding_wait_method &&
       self.blocked_methods.length === 0;
-=======
-    return self.outstanding_methods.length === 0;
->>>>>>> 088c33c3
   }
 });
 
