--- conflicted
+++ resolved
@@ -36,68 +36,6 @@
   }
 
   return loginStyle;
-<<<<<<< HEAD
-};
-
-OAuth._stateParam = function (loginStyle, credentialToken) {
-  var state = {
-    loginStyle: loginStyle,
-    credentialToken: credentialToken,
-    isCordova: Meteor.isCordova
-  };
-
-  if (loginStyle === 'redirect')
-    state.redirectUrl = '' + window.location;
-
-  // Encode base64 as not all login services URI-encode the state
-  // parameter when they pass it back to us.
-
-  return btoa(JSON.stringify(state));
-};
-
-
-// At the beginning of the redirect login flow, before we redirect to
-// the login service, save the credential token for this login attempt
-// in the reload migration data.
-//
-OAuth.saveDataForRedirect = function (loginService, credentialToken) {
-  Reload._onMigrate('oauth', function () {
-    return [true, {loginService: loginService, credentialToken: credentialToken}];
-  });
-  Reload._migrate(null, {immediateMigration: true});
-};
-
-// At the end of the redirect login flow, when we've redirected back
-// to the application, retrieve the credentialToken and (if the login
-// was successful) the credentialSecret.
-//
-// Called at application startup.  Returns null if this is normal
-// application startup and we weren't just redirected at the end of
-// the login flow.
-//
-OAuth.getDataAfterRedirect = function () {
-  var migrationData = Reload._migrationData('oauth');
-
-  if (! (migrationData && migrationData.credentialToken))
-    return null;
-
-  var credentialToken = migrationData.credentialToken;
-  var key = OAuth._storageTokenPrefix + credentialToken;
-  var credentialSecret;
-  try {
-    credentialSecret = sessionStorage.getItem(key);
-    sessionStorage.removeItem(key);
-  } catch (e) {
-    Meteor._debug('error retrieving credentialSecret', e);
-  }
-  return {
-    loginService: migrationData.loginService,
-    credentialToken: credentialToken,
-    credentialSecret: credentialSecret
-  };
-};
-
-=======
 };
 
 OAuth._stateParam = function (loginStyle, credentialToken) {
@@ -158,7 +96,6 @@
   };
 };
 
->>>>>>> 6c22fa75
 // Launch an OAuth login flow.  For the popup login style, show the
 // popup.  For the redirect login style, save the credential token for
 // this login attempt in the reload migration data, and redirect to
