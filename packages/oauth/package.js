--- conflicted
+++ resolved
@@ -6,12 +6,8 @@
 Package.on_use(function (api) {
   api.use('routepolicy', 'server');
   api.use('webapp', 'server');
-<<<<<<< HEAD
   api.use('mongo', 'server');
-=======
-  api.use('mongo-livedata', 'server');
   api.use('reload', 'client');
->>>>>>> 2de255f9
 
   api.use(['underscore', 'service-configuration', 'logging'], 'server');
 
