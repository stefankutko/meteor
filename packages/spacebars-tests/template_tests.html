--- conflicted
+++ resolved
@@ -729,7 +729,6 @@
   <div></div>
 </template>
 
-<<<<<<< HEAD
 <template name="spacebars_test_data_context_for_event_handler_in_if">
   {{#with foo="bar"}}
     {{#if true}}
@@ -737,7 +736,8 @@
     {{/if}}
   {{/with}}
 </template>
-=======
+
+
 <template name="spacebars_test_each_with_autorun_insert">
   {{#each items}}
     {{name}}
@@ -754,5 +754,4 @@
 
 <template name="spacebars_test_template_instance_helper">
   {{foo}}
-</template>
->>>>>>> 65b1eadf
+</template>